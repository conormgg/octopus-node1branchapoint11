
import { useCallback, useRef, useEffect } from 'react';
import Konva from 'konva';
import { LineObject, ImageObject, SelectedObject } from '@/types/whiteboard';
import { useSelect2State } from './useSelect2State';
import { useStageCoordinates } from './useStageCoordinates';
import { useSelect2Transform } from './useSelect2Transform';
import { useTransformHandleDetection } from './useTransformHandleDetection';

interface UseSelect2EventHandlersProps {
  stageRef: React.RefObject<Konva.Stage>;
  lines: LineObject[];
  images: ImageObject[];
  panZoomState: { x: number; y: number; scale: number };
  panZoom: any; // panZoom object with isGestureActive method
  onUpdateLine?: (lineId: string, updates: any) => void;
  onUpdateImage?: (imageId: string, updates: any) => void;
  onDeleteObjects?: (selectedObjects: Array<{id: string, type: 'line' | 'image'}>) => void;
  containerRef?: React.RefObject<HTMLDivElement>;
  // Main selection state integration for delete/visual feedback
  mainSelection?: {
    selectObjects: (objects: Array<{id: string, type: 'line' | 'image'}>) => void;
    clearSelection: () => void;
    setSelectionBounds: (bounds: any) => void;
    setIsSelecting: (selecting: boolean) => void;
    selectionState: {
      selectedObjects: Array<{id: string, type: 'line' | 'image'}>;
      isSelecting: boolean;
      selectionBounds: any;
    };
  };
}

export const useSelect2EventHandlers = ({ 
  stageRef,
  lines, 
  images, 
  panZoomState,
  panZoom,
  onUpdateLine,
  onUpdateImage,
  onDeleteObjects,
  containerRef,
  mainSelection
}: UseSelect2EventHandlersProps) => {
  const {
    state,
    startDragSelection,
    updateDragSelection,
    endDragSelection,
    startDraggingObjects,
    updateObjectDragging,
    endObjectDragging,
    selectObjectsAtPoint,
    clearSelection,
    setHoveredObject,
    findObjectsAtPoint,
    calculateGroupBounds,
    updateGroupBounds,
    isPointInGroupBounds,
    isObjectLocked,
    setState,
    showContextMenu,
    hideContextMenu,
    startTransform,
    updateTransform,
    endTransform,
    cancelTransform
  } = useSelect2State();

  const { getRelativePointerPosition } = useStageCoordinates(panZoomState);
  const transform = useSelect2Transform();
  const handleDetection = useTransformHandleDetection(panZoomState.scale);

  const isDraggingRef = useRef(false);
  const hasMovedRef = useRef(false);
  const dragStartPositionRef = useRef<{ x: number; y: number } | null>(null);
  const transformStartRef = useRef<{ x: number; y: number } | null>(null);
  const isTransformingRef = useRef(false);
  const hoveredHandleRef = useRef<string | null>(null);

  // Helper function to sync selection with main state
  const syncSelectionWithMainState = useCallback((selectedObjects: Array<{id: string, type: 'line' | 'image'}>) => {
    if (mainSelection) {
      mainSelection.selectObjects(selectedObjects);
    }
  }, [mainSelection]);

  // Helper function to sync selection bounds with main state
  const syncSelectionBoundsWithMainState = useCallback((bounds: any, isSelecting: boolean) => {
    if (mainSelection) {
      mainSelection.setSelectionBounds(bounds);
      mainSelection.setIsSelecting(isSelecting);
    }
  }, [mainSelection]);

  // Helper function to clear main selection
  const clearMainSelection = useCallback(() => {
    if (mainSelection) {
      mainSelection.clearSelection();
    }
  }, [mainSelection]);

  // Helper function to ensure container has focus for keyboard events
  const ensureContainerFocus = useCallback(() => {
    if (containerRef?.current) {
      containerRef.current.focus();
    }
  }, [containerRef]);

  // Check if point is on any selected object OR within group bounds OR on transform handles
  const isPointOnSelectedObject = useCallback((point: { x: number; y: number }) => {
    // Priority 1: Check if we're on a transform handle (extends beyond selection bounds)
    if (state.selectedObjects.length > 0 && state.groupBounds) {
      const handle = handleDetection.getHandleAtPoint(point, state.groupBounds);
      if (handle) {
        return true; // Transform handles count as "on selected object"
      }
    }
    
    // Priority 2: Check if we're within the group bounds (for easy dragging)
    if (state.selectedObjects.length > 0 && isPointInGroupBounds(point)) {
      return true;
    }
    
    // Priority 3: Fallback - check if clicking directly on a selected object
    const objectsAtPoint = findObjectsAtPoint(point, lines, images);
    return objectsAtPoint.some(obj => 
      state.selectedObjects.some(selected => selected.id === obj.id)
    );
  }, [findObjectsAtPoint, lines, images, state.selectedObjects, isPointInGroupBounds, state.groupBounds, handleDetection]);

  // FIXED: Apply drag offset with proper coordinate handling - now ensures single application and respects locked state
  const applyDragOffset = useCallback(() => {
    if (!state.dragOffset || (!onUpdateLine && !onUpdateImage)) return;

    const { x: dx, y: dy } = state.dragOffset;

    console.log('Select2: Applying drag offset', { dx, dy, selectedCount: state.selectedObjects.length });

    // Apply offset to objects - single application only, skip locked objects
    state.selectedObjects.forEach(obj => {
      // Check if object is locked before applying updates
      if (isObjectLocked(obj.id, obj.type, lines, images)) {
        console.log('Select2: Skipping locked object', { id: obj.id, type: obj.type });
        return;
      }

      if (obj.type === 'line' && onUpdateLine) {
        const currentLine = lines.find(l => l.id === obj.id);
        if (currentLine) {
          const newX = currentLine.x + dx;
          const newY = currentLine.y + dy;
          console.log('Select2: Updating line position', { 
            id: obj.id, 
            from: { x: currentLine.x, y: currentLine.y }, 
            to: { x: newX, y: newY },
            offset: { dx, dy }
          });
          onUpdateLine(obj.id, { x: newX, y: newY });
        }
      } else if (obj.type === 'image' && onUpdateImage) {
        const currentImage = images.find(i => i.id === obj.id);
        if (currentImage) {
          const newX = currentImage.x + dx;
          const newY = currentImage.y + dy;
          console.log('Select2: Updating image position', { 
            id: obj.id, 
            from: { x: currentImage.x, y: currentImage.y }, 
            to: { x: newX, y: newY },
            offset: { dx, dy }
          });
          onUpdateImage(obj.id, { x: newX, y: newY });
        }
      }
    });

    // Update group bounds immediately after applying position changes
    // This ensures the visual feedback matches the actual object positions
    const newGroupBounds = calculateGroupBounds(state.selectedObjects, lines, images);
    
    console.log('Select2: Updated group bounds after position changes', { 
      oldBounds: state.groupBounds, 
      newBounds: newGroupBounds,
      offset: { dx, dy }
    });
    
    updateGroupBounds(lines, images);
  }, [state.dragOffset, state.selectedObjects, lines, images, onUpdateLine, onUpdateImage, setState, calculateGroupBounds]);

  // Stage 2: Store selected objects in ref to preserve them during transform
  const selectedObjectsRef = useRef<SelectedObject[]>([]);
  
  // Keep the ref in sync with state
  useEffect(() => {
    selectedObjectsRef.current = state.selectedObjects;
  }, [state.selectedObjects]);

  // ENHANCED: Prioritize transform handle detection with immediate bounds calculation
  const handlePointerDown = useCallback((worldX: number, worldY: number, ctrlKey: boolean = false, button: number = 0) => {
    if (panZoom.isGestureActive() || button !== 0) {
      return; // Ignore gestures and non-left clicks
    }

    const worldPoint = { x: worldX, y: worldY };
    console.log('Select2: Pointer down - entry', { worldPoint, ctrlKey, isTransforming: state.isTransforming });

    // --- PRIORITY 1: Transform Handle Detection (Fully Preemptive) ---
    if (state.selectedObjects.length > 0) {
      // Calculate fresh bounds immediately to avoid stale state
      const freshGroupBounds = calculateGroupBounds(state.selectedObjects, lines, images);
      
      if (freshGroupBounds) {
        const handle = handleDetection.getHandleAtPoint(worldPoint, freshGroupBounds);
        
        if (handle) {
          console.log('Select2: TRANSFORM MODE ACTIVATED', { 
            handleType: handle.type, 
            groupBounds: freshGroupBounds,
            selectedCount: state.selectedObjects.length 
          });
          
          // Preserve selection state for transform
          selectedObjectsRef.current = [...state.selectedObjects];
          isTransformingRef.current = true;
          transformStartRef.current = worldPoint;
          
          const mode = handle.type === 'rotate' ? 'rotate' : 'resize';
          startTransform(mode, handle.type, freshGroupBounds);
          
          console.log('Select2: Transform initiated successfully', { mode, anchor: handle.type, startPoint: worldPoint });
          return; // CRITICAL: Immediate return - no other logic runs
        }
      }
    }

    console.log('Select2: No transform handle detected, proceeding with drag/selection logic');

    // --- PRIORITY 2: Drag/Selection Logic ---
    isDraggingRef.current = true;
    hasMovedRef.current = false;
    dragStartPositionRef.current = worldPoint;

    // Check if clicking on an already selected object or its group bounds
    if (isPointOnSelectedObject(worldPoint)) {
      const hasLockedObjects = state.selectedObjects.some(obj => isObjectLocked(obj.id, obj.type, lines, images));
      if (!hasLockedObjects) {
        console.log('Select2: Initiating drag for selected objects');
        startDraggingObjects(worldPoint);
      } else {
        console.log('Select2: Drag prevented, selection contains locked objects');
      }
      return;
    }

    // Check if clicking on a new, unselected object
    const objectsAtPoint = findObjectsAtPoint(worldPoint, lines, images);
    if (objectsAtPoint.length > 0) {
      console.log('Select2: Selecting new object at point');
      selectObjectsAtPoint(worldPoint, lines, images, ctrlKey);
      syncSelectionWithMainState(state.selectedObjects); // Sync with the updated selection
      ensureContainerFocus();
    } else {
      // Clicking on empty space, start drag selection
      console.log('Select2: Initiating drag selection');
      if (!ctrlKey) {
        clearSelection();
        clearMainSelection();
      }
      startDragSelection(worldPoint);
      syncSelectionBoundsWithMainState({ x: worldX, y: worldY, width: 0, height: 0 }, true);
    }
  }, [
    panZoom, 
    state.selectedObjects, 
    state.isTransforming,
    calculateGroupBounds,
    handleDetection, 
    startTransform, 
    isPointOnSelectedObject, 
    isObjectLocked, 
    lines, 
    images, 
    startDraggingObjects, 
    findObjectsAtPoint, 
    selectObjectsAtPoint, 
    clearSelection, 
    startDragSelection, 
    syncSelectionWithMainState, 
    clearMainSelection, 
    syncSelectionBoundsWithMainState, 
    ensureContainerFocus
  ]);

  const handlePointerMove = useCallback((worldX: number, worldY: number) => {
    // Ignore pointer events during pan/zoom gestures
    if (panZoom.isGestureActive()) {
      return;
    }

    const worldPoint = { x: worldX, y: worldY };

    // STAGE 4: Use proper transform matrix operations instead of inline calculations
    if (isTransformingRef.current && transformStartRef.current && state.initialTransformBounds) {
      console.log('Select2: Transform move detected', { 
        worldPoint, 
        transformStart: transformStartRef.current, 
        mode: state.transformMode,
        anchor: state.transformAnchor 
      });

      const { transformMode, transformAnchor, initialTransformBounds } = state;
      
      if (transformMode === 'resize' && transformAnchor) {
        // Use simpler direct bounds calculation for resize operations
        const dx = worldPoint.x - transformStartRef.current.x;
        const dy = worldPoint.y - transformStartRef.current.y;
        
        let newBounds = { ...initialTransformBounds };
        
        // Apply resize logic based on handle type
        switch (transformAnchor) {
          case 'nw':
            newBounds.x += dx;
            newBounds.y += dy;
            newBounds.width -= dx;
            newBounds.height -= dy;
            break;
          case 'ne':
            newBounds.y += dy;
            newBounds.width += dx;
            newBounds.height -= dy;
            break;
          case 'se':
            newBounds.width += dx;
            newBounds.height += dy;
            break;
          case 'sw':
            newBounds.x += dx;
            newBounds.width -= dx;
            newBounds.height += dy;
            break;
          case 'n':
            newBounds.y += dy;
            newBounds.height -= dy;
            break;
          case 's':
            newBounds.height += dy;
            break;
          case 'e':
            newBounds.width += dx;
            break;
          case 'w':
            newBounds.x += dx;
            newBounds.width -= dx;
            break;
        }
        
        // Apply minimum size constraints
        const minSize = 10;
        if (newBounds.width < minSize) {
          if (transformAnchor.includes('w')) {
            newBounds.x = newBounds.x + newBounds.width - minSize;
          }
          newBounds.width = minSize;
        }
        if (newBounds.height < minSize) {
          if (transformAnchor.includes('n')) {
            newBounds.y = newBounds.y + newBounds.height - minSize;
          }
          newBounds.height = minSize;
        }

        console.log('Select2: Transform bounds calculated', { 
          original: initialTransformBounds, 
          new: newBounds,
          anchor: transformAnchor,
          delta: { dx, dy }
        });
        
        updateTransform(newBounds);
      } else if (transformMode === 'rotate') {
        const centerX = initialTransformBounds.x + initialTransformBounds.width / 2;
        const centerY = initialTransformBounds.y + initialTransformBounds.height / 2;
        
        let angle = Math.atan2(
          worldPoint.y - centerY,
          worldPoint.x - centerX
        ) * (180 / Math.PI);

        // Apply rotation snapping
        angle = transform.snapRotation(angle);
        
        console.log('Select2: Rotation calculated', { angle, center: { x: centerX, y: centerY } });
        
        // For rotation, bounds stay the same but rotation changes
        // This will trigger the Select2Renderer to show rotated preview
        updateTransform(initialTransformBounds, angle);
      }
      return; // CRITICAL: Early return prevents drag operations during transform
    }

    // STAGE 2: Separate state paths - only process drag if NOT transforming
    if (isDraggingRef.current && !state.isTransforming) {
      hasMovedRef.current = true;
      
      if (state.isDraggingObjects && !state.isTransforming) {
        console.log('Select2: Updating object drag', { 
          worldPoint,
          dragStartPosition: dragStartPositionRef.current,
          currentOffset: state.dragOffset,
          isTransforming: state.isTransforming
        });
        updateObjectDragging(worldPoint);
      } else if (state.isSelecting && !state.isTransforming) {
        console.log('Select2: Updating drag selection', { worldPoint, isTransforming: state.isTransforming });
        updateDragSelection(worldPoint);
        // Sync with main selection bounds
        if (state.selectionBounds) {
          const newBounds = {
            x: Math.min(state.selectionBounds.x, worldX),
            y: Math.min(state.selectionBounds.y, worldY),
            width: Math.abs(worldX - state.selectionBounds.x),
            height: Math.abs(worldY - state.selectionBounds.y)
          };
          syncSelectionBoundsWithMainState(newBounds, true);
        }
      }
    } else if (state.isTransforming) {
      console.log('Select2: Drag operations blocked - transform in progress');
    } else {
      // STAGE 6: Enhanced cursor feedback for transform handles
      if (!isDraggingRef.current && state.selectedObjects.length > 0 && !state.isTransforming) {
        const handle = handleDetection.getHandleAtPoint(worldPoint, state.groupBounds);
        const newHoveredHandle = handle?.type || null;
        
        if (hoveredHandleRef.current !== newHoveredHandle) {
          hoveredHandleRef.current = newHoveredHandle;
          
          const cursor = handle ? handle.cursor : 'default';
          if (stageRef.current) {
            stageRef.current.container().style.cursor = cursor;
          }
          
          console.log('Select2: Handle hover state changed', { 
            handleType: newHoveredHandle, 
            cursor,
            isTransforming: state.isTransforming 
          });
        }
      } else {
        // Update hover feedback for objects
        const objectsAtPoint = findObjectsAtPoint(worldPoint, lines, images);
        const hoveredId = objectsAtPoint.length > 0 ? objectsAtPoint[0].id : null;
        setHoveredObject(hoveredId);
      }
    }
  }, [panZoom, state, updateObjectDragging, updateDragSelection, findObjectsAtPoint, setHoveredObject, lines, images, syncSelectionBoundsWithMainState, stageRef, handleDetection, transform]);

  const handlePointerUp = useCallback(() => {
    // Ignore pointer events during pan/zoom gestures
    if (panZoom.isGestureActive()) {
      return;
    }

    console.log('Select2: Pointer up', { 
      wasDragging: isDraggingRef.current,
      hasMoved: hasMovedRef.current,
      isDraggingObjects: state.isDraggingObjects,
      dragOffset: state.dragOffset,
      isTransforming: isTransformingRef.current
    });

    // Handle transform end first (highest priority)
    if (isTransformingRef.current) {
      console.log('Select2: Transform operation ended', {
        selectedObjectsCount: state.selectedObjects.length,
        selectedObjectIds: state.selectedObjects.map(obj => obj.id)
      });
      isTransformingRef.current = false;
      transformStartRef.current = null;
      
      // Apply the transform to actual objects using matrix-based calculations (same as preview)
      if (state.currentTransformBounds && state.initialTransformBounds) {
        const initialBounds = state.initialTransformBounds;
        const currentBounds = state.currentTransformBounds;
        
        // Calculate transform matrix (same method as preview)
        const matrix = transform.calculateTransformMatrix(
          initialBounds,
          currentBounds,
          state.transformRotation || 0
        );
        
        // Calculate group center for transform origin (same as preview)
        const groupCenter = {
          x: initialBounds.x + initialBounds.width / 2,
          y: initialBounds.y + initialBounds.height / 2
        };
        
        // STAGE 2: Use preserved selectedObjects from ref if state is cleared
        const currentSelectedObjects = state.selectedObjects.length > 0 ? state.selectedObjects : selectedObjectsRef.current;
        
        console.log('Select2: Applying matrix-based transform to objects', { 
          initialBounds, 
          currentBounds,
          matrix,
          groupCenter,
          objectCount: currentSelectedObjects.length,
          selectedObjectIds: currentSelectedObjects.map(obj => obj.id)
        });
        
        currentSelectedObjects.forEach(obj => {
          if (isObjectLocked(obj.id, obj.type, lines, images)) {
            console.log('Select2: Skipping locked object during transform', { id: obj.id, type: obj.type });
            return; // Skip locked objects
          }
          
          // Use the same transform calculation as the preview
          const transformedBounds = transform.transformObjectBounds(obj, lines, images, groupCenter, matrix);
          if (!transformedBounds) return;
          
          if (obj.type === 'line' && onUpdateLine) {
            const line = lines.find(l => l.id === obj.id);
            if (line) {
              console.log('Select2: Transforming line with matrix', { 
                id: obj.id, 
                from: { x: line.x, y: line.y, strokeWidth: line.strokeWidth },
                to: { x: transformedBounds.x, y: transformedBounds.y, strokeWidth: transformedBounds.strokeWidth }
              });
              
              onUpdateLine(obj.id, { 
                x: transformedBounds.x, 
                y: transformedBounds.y,
                points: transformedBounds.points,
                strokeWidth: transformedBounds.strokeWidth 
              });
            }
          } else if (obj.type === 'image' && onUpdateImage) {
            const image = images.find(i => i.id === obj.id);
            if (image) {
              console.log('Select2: Transforming image with matrix', { 
                id: obj.id, 
                from: { x: image.x, y: image.y, w: image.width, h: image.height },
                to: { x: transformedBounds.x, y: transformedBounds.y, w: transformedBounds.width, h: transformedBounds.height }
              });
              
              onUpdateImage(obj.id, { 
                x: transformedBounds.x, 
                y: transformedBounds.y, 
                width: Math.max(10, transformedBounds.width), 
                height: Math.max(10, transformedBounds.height) 
              });
            }
          }
        });
        
<<<<<<< HEAD
        const transformedLines = lines.map(line => {
          const transformed = transform.transformObjectBounds(
            { id: line.id, type: 'line' },
            lines,
            images,
            groupCenter,
            matrix
          );
          return transformed ? { ...line, ...transformed } : line;
        });

        const transformedImages = images.map(image => {
          const transformed = transform.transformObjectBounds(
            { id: image.id, type: 'image' },
            lines,
            images,
            groupCenter,
            matrix
          );
          return transformed ? { ...image, ...transformed } : image;
        });

        // Update group bounds after transform with the new data
        setTimeout(() => {
          updateGroupBounds(transformedLines, transformedImages);
        }, 0);
=======
        // Update group bounds immediately after transform
        updateGroupBounds(lines, images);
>>>>>>> c32e52fa
      }
      
      endTransform();
      console.log('Transform ended');
      
      // Reset cursor
      if (stageRef.current) {
        stageRef.current.container().style.cursor = 'default';
      }
      hoveredHandleRef.current = null;
      return; // Early return for transform operations
    }
    
    // Handle drag operations only if we were actually dragging and not transforming
    if (isDraggingRef.current && !isTransformingRef.current) {
      if (state.isDraggingObjects && hasMovedRef.current) {
        // Apply the drag offset to actually move the objects - single application
        console.log('Select2: Applying final drag offset');
        applyDragOffset();
        endObjectDragging();
      } else if (state.isSelecting && hasMovedRef.current) {
        // Complete drag selection
        console.log('Select2: Ending drag selection operation');
        const selectedObjects = endDragSelection(lines, images);
        // Sync with main selection state
        syncSelectionWithMainState(selectedObjects);
        syncSelectionBoundsWithMainState(null, false);
        // Ensure container has focus for keyboard events after drag selection
        ensureContainerFocus();
      }
    }
    
    // Reset dragging state only if not transforming
    isDraggingRef.current = false;
    hasMovedRef.current = false;
    dragStartPositionRef.current = null;
  }, [panZoom, state.isDraggingObjects, state.isSelecting, state.dragOffset, applyDragOffset, endObjectDragging, endDragSelection, lines, images, ensureContainerFocus, syncSelectionWithMainState, syncSelectionBoundsWithMainState, transform, onUpdateLine, onUpdateImage, isObjectLocked, updateGroupBounds, endTransform, stageRef]);

  const handleMouseDown = useCallback((e: Konva.KonvaEventObject<MouseEvent>) => {
    const stage = e.target.getStage();
    if (!stage) return;

    // Only handle left mouse button (0) for selection, ignore right-click (2) for panning
    if (e.evt.button !== 0) {
      console.log('Select2: Ignoring non-left-click mouse event', { button: e.evt.button });
      return;
    }

    const worldPoint = getRelativePointerPosition(stage, e.evt.clientX, e.evt.clientY);
    
    isDraggingRef.current = true;
    hasMovedRef.current = false;
    dragStartPositionRef.current = worldPoint;

    // Check if clicking on a selected object or within group bounds first
    if (isPointOnSelectedObject(worldPoint)) {
      // Check if any selected objects are locked before allowing drag
      const hasLockedObjects = state.selectedObjects.some(obj => 
        isObjectLocked(obj.id, obj.type, lines, images)
      );
      
      if (hasLockedObjects) {
        console.log('Select2: Cannot drag - selection contains locked objects');
        return;
      }
      
      // Start dragging selected objects
      startDraggingObjects(worldPoint);
      return;
    }

    // Check if clicking on an object
    const objectsAtPoint = findObjectsAtPoint(worldPoint, lines, images);
    
    if (objectsAtPoint.length > 0) {
      // Clicking on an object
      selectObjectsAtPoint(worldPoint, lines, images, e.evt.ctrlKey);
      // Sync with main selection state
      const newSelection = e.evt.ctrlKey ? 
        [...state.selectedObjects, objectsAtPoint[0]] : 
        [objectsAtPoint[0]];
      syncSelectionWithMainState(newSelection);
      // Ensure container has focus for keyboard events
      ensureContainerFocus();
    } else {
      // Clicking on empty space - start drag selection
      if (!e.evt.ctrlKey) {
        clearSelection();
        clearMainSelection();
      }
      startDragSelection(worldPoint);
      syncSelectionBoundsWithMainState({ x: worldPoint.x, y: worldPoint.y, width: 0, height: 0 }, true);
    }
  }, [getRelativePointerPosition, isPointOnSelectedObject, startDraggingObjects, findObjectsAtPoint, selectObjectsAtPoint, clearSelection, startDragSelection, lines, images, ensureContainerFocus, state.selectedObjects, syncSelectionWithMainState, clearMainSelection, syncSelectionBoundsWithMainState]);

  const handleMouseMove = useCallback((e: Konva.KonvaEventObject<MouseEvent>) => {
    const stage = e.target.getStage();
    if (!stage) return;

    const worldPoint = getRelativePointerPosition(stage, e.evt.clientX, e.evt.clientY);
    
    if (isDraggingRef.current) {
      hasMovedRef.current = true;
      
      if (state.isDraggingObjects) {
        // Update object dragging
        updateObjectDragging(worldPoint);
      } else if (state.isSelecting) {
        // Update drag selection rectangle
        updateDragSelection(worldPoint);
        // Sync with main selection bounds
        if (state.selectionBounds) {
          const newBounds = {
            x: Math.min(state.selectionBounds.x, worldPoint.x),
            y: Math.min(state.selectionBounds.y, worldPoint.y),
            width: Math.abs(worldPoint.x - state.selectionBounds.x),
            height: Math.abs(worldPoint.y - state.selectionBounds.y)
          };
          syncSelectionBoundsWithMainState(newBounds, true);
        }
      }
    } else {
      // Update hover feedback
      const objectsAtPoint = findObjectsAtPoint(worldPoint, lines, images);
      const hoveredId = objectsAtPoint.length > 0 ? objectsAtPoint[0].id : null;
      setHoveredObject(hoveredId);
    }
  }, [getRelativePointerPosition, state.isDraggingObjects, state.isSelecting, state.selectionBounds, updateObjectDragging, updateDragSelection, findObjectsAtPoint, setHoveredObject, lines, images, syncSelectionBoundsWithMainState]);

  const handleMouseUp = useCallback((e: Konva.KonvaEventObject<MouseEvent>) => {
    if (isDraggingRef.current) {
      if (state.isDraggingObjects && hasMovedRef.current) {
        // Apply the drag offset to actually move the objects
        applyDragOffset();
        endObjectDragging();
      } else if (state.isSelecting && hasMovedRef.current) {
        // Complete drag selection
        const selectedObjects = endDragSelection(lines, images);
        // Sync with main selection state
        syncSelectionWithMainState(selectedObjects);
        syncSelectionBoundsWithMainState(null, false);
        // Ensure container has focus for keyboard events after drag selection
        ensureContainerFocus();
      }
    }
    
    isDraggingRef.current = false;
    hasMovedRef.current = false;
    dragStartPositionRef.current = null;
  }, [state.isDraggingObjects, state.isSelecting, applyDragOffset, endObjectDragging, endDragSelection, lines, images, ensureContainerFocus, syncSelectionWithMainState, syncSelectionBoundsWithMainState]);

  const handleStageClick = useCallback((e: Konva.KonvaEventObject<MouseEvent>) => {
    if (!hasMovedRef.current) {
      // This was a click, not a drag
      const stage = e.target.getStage();
      if (!stage) return;
      
      const worldPoint = getRelativePointerPosition(stage, e.evt.clientX, e.evt.clientY);
      selectObjectsAtPoint(worldPoint, lines, images, e.evt.ctrlKey);
      
      // Sync click selection with main state
      const objectsAtPoint = findObjectsAtPoint(worldPoint, lines, images);
      if (objectsAtPoint.length > 0) {
        const newSelection = e.evt.ctrlKey ? 
          [...state.selectedObjects, objectsAtPoint[0]] : 
          [objectsAtPoint[0]];
        syncSelectionWithMainState(newSelection);
      }
    }
  }, [getRelativePointerPosition, selectObjectsAtPoint, findObjectsAtPoint, lines, images, state.selectedObjects, syncSelectionWithMainState]);

  // Simplified delete functionality - just use select2 state directly
  const deleteSelectedObjects = useCallback(() => {
    if (state.selectedObjects.length === 0 || !onDeleteObjects) return;

    console.log(`Deleting ${state.selectedObjects.length} selected objects via select2`);
    
    // Use the unified delete function with select2 selected objects
    onDeleteObjects(state.selectedObjects);

    // Clear select2 selection (main selection clearing is handled by unified function)
    clearSelection();
  }, [state.selectedObjects, onDeleteObjects, clearSelection]);

  return {
    select2State: state,
    handlePointerDown,
    handlePointerMove,
    handlePointerUp,
    handleStageClick,
    handleMouseDown,
    handleMouseMove,
    handleMouseUp,
    clearSelection: clearSelection,
    deleteSelectedObjects,
    showContextMenu: (containerRef?: React.RefObject<HTMLElement>) => {
      // Use the showContextMenu from useSelect2State with proper parameters
      if (state.selectedObjects.length > 0) {
        showContextMenu(containerRef, stageRef, panZoomState);
      }
    },
    hideContextMenu,
    // Transform handlers (deprecated - now handled in main pointer events)
    handleTransformHandleMouseDown: () => {
      // This is now handled in the main pointer down handler
    },
    handleTransformMouseMove: (worldPoint: { x: number; y: number }, ctrlKey = false, shiftKey = false, altKey = false) => {
      if (!isTransformingRef.current || !transformStartRef.current || !state.initialTransformBounds) {
        return;
      }

      const { transformMode, transformAnchor, initialTransformBounds } = state;
      
      if (transformMode === 'resize' && transformAnchor) {
        // Calculate new bounds based on handle type and movement
        const dx = worldPoint.x - transformStartRef.current.x;
        const dy = worldPoint.y - transformStartRef.current.y;
        
        let newBounds = { ...initialTransformBounds };
        
        // Apply resize logic based on handle type
        switch (transformAnchor) {
          case 'nw':
            newBounds.x += dx;
            newBounds.y += dy;
            newBounds.width -= dx;
            newBounds.height -= dy;
            break;
          case 'ne':
            newBounds.y += dy;
            newBounds.width += dx;
            newBounds.height -= dy;
            break;
          case 'se':
            newBounds.width += dx;
            newBounds.height += dy;
            break;
          case 'sw':
            newBounds.x += dx;
            newBounds.width -= dx;
            newBounds.height += dy;
            break;
          case 'n':
            newBounds.y += dy;
            newBounds.height -= dy;
            break;
          case 's':
            newBounds.height += dy;
            break;
          case 'e':
            newBounds.width += dx;
            break;
          case 'w':
            newBounds.x += dx;
            newBounds.width -= dx;
            break;
        }
        
        // Apply keyboard modifiers
        if (shiftKey) {
          // Maintain aspect ratio
          const aspectRatio = initialTransformBounds.width / initialTransformBounds.height;
          if (Math.abs(newBounds.width - initialTransformBounds.width) > Math.abs(newBounds.height - initialTransformBounds.height)) {
            newBounds.height = newBounds.width / aspectRatio;
          } else {
            newBounds.width = newBounds.height * aspectRatio;
          }
        }
        
        if (altKey) {
          // Transform from center
          const centerX = initialTransformBounds.x + initialTransformBounds.width / 2;
          const centerY = initialTransformBounds.y + initialTransformBounds.height / 2;
          newBounds.x = centerX - newBounds.width / 2;
          newBounds.y = centerY - newBounds.height / 2;
        }
        
        // Apply minimum size constraints
        const minSize = 10;
        if (newBounds.width < minSize) {
          if (transformAnchor.includes('w')) {
            newBounds.x = newBounds.x + newBounds.width - minSize;
          }
          newBounds.width = minSize;
        }
        if (newBounds.height < minSize) {
          if (transformAnchor.includes('n')) {
            newBounds.y = newBounds.y + newBounds.height - minSize;
          }
          newBounds.height = minSize;
        }
        
        updateTransform(newBounds);
        
      } else if (transformMode === 'rotate') {
        // Calculate rotation angle
        const centerX = initialTransformBounds.x + initialTransformBounds.width / 2;
        const centerY = initialTransformBounds.y + initialTransformBounds.height / 2;
        
        let angle = Math.atan2(
          worldPoint.y - centerY,
          worldPoint.x - centerX
        ) * (180 / Math.PI);
        
        // Apply Ctrl modifier for 15-degree snapping
        if (ctrlKey) {
          angle = transform.snapRotation(angle);
        }
        
        updateTransform(initialTransformBounds, angle);
      }
    },
    handleTransformMouseUp: () => {
      if (!isTransformingRef.current) return;
      
      isTransformingRef.current = false;
      transformStartRef.current = null;
      
      // Apply the transform to actual objects using direct bounds updates
      if (state.currentTransformBounds && state.initialTransformBounds) {
        const initialBounds = state.initialTransformBounds;
        const finalBounds = state.currentTransformBounds;
        
        // Calculate scale factors
        const scaleX = finalBounds.width / initialBounds.width;
        const scaleY = finalBounds.height / initialBounds.height;
        
        state.selectedObjects.forEach(obj => {
          if (isObjectLocked(obj.id, obj.type, lines, images)) {
            return; // Skip locked objects
          }
          
          if (obj.type === 'line' && onUpdateLine) {
            const line = lines.find(l => l.id === obj.id);
            if (line) {
              // Calculate new line position and scale
              const newX = finalBounds.x + ((line.x - initialBounds.x) * scaleX);
              const newY = finalBounds.y + ((line.y - initialBounds.y) * scaleY);
              const newStrokeWidth = Math.max(1, line.strokeWidth * Math.min(scaleX, scaleY));
              
              onUpdateLine(obj.id, { 
                x: newX, 
                y: newY, 
                strokeWidth: newStrokeWidth 
              });
            }
          } else if (obj.type === 'image' && onUpdateImage) {
            const image = images.find(i => i.id === obj.id);
            if (image) {
              // Calculate new image position and size
              const newX = finalBounds.x + ((image.x - initialBounds.x) * scaleX);
              const newY = finalBounds.y + ((image.y - initialBounds.y) * scaleY);
              const newWidth = (image.width || 100) * scaleX;
              const newHeight = (image.height || 100) * scaleY;
              
              onUpdateImage(obj.id, { 
                x: newX, 
                y: newY, 
                width: Math.max(10, newWidth), 
                height: Math.max(10, newHeight) 
              });
            }
          }
        });
        
        // Update group bounds immediately after transform
        updateGroupBounds(lines, images);
      }
      
      endTransform();
      console.log('Transform ended');
    }
  };
};<|MERGE_RESOLUTION|>--- conflicted
+++ resolved
@@ -555,37 +555,10 @@
           }
         });
         
-<<<<<<< HEAD
-        const transformedLines = lines.map(line => {
-          const transformed = transform.transformObjectBounds(
-            { id: line.id, type: 'line' },
-            lines,
-            images,
-            groupCenter,
-            matrix
-          );
-          return transformed ? { ...line, ...transformed } : line;
-        });
-
-        const transformedImages = images.map(image => {
-          const transformed = transform.transformObjectBounds(
-            { id: image.id, type: 'image' },
-            lines,
-            images,
-            groupCenter,
-            matrix
-          );
-          return transformed ? { ...image, ...transformed } : image;
-        });
-
-        // Update group bounds after transform with the new data
+        // Update group bounds after transform
         setTimeout(() => {
-          updateGroupBounds(transformedLines, transformedImages);
+          updateGroupBounds(lines, images);
         }, 0);
-=======
-        // Update group bounds immediately after transform
-        updateGroupBounds(lines, images);
->>>>>>> c32e52fa
       }
       
       endTransform();
