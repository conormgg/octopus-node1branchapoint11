
import { useCallback, useRef, useEffect } from 'react';
import Konva from 'konva';
import { LineObject, ImageObject, SelectedObject } from '@/types/whiteboard';
import { useSelect2State } from './useSelect2State';
import { useStageCoordinates } from './useStageCoordinates';
import { useSelect2Transform } from './useSelect2Transform';
import { useTransformHandleDetection } from './useTransformHandleDetection';

interface UseSelect2EventHandlersProps {
  stageRef: React.RefObject<Konva.Stage>;
  lines: LineObject[];
  images: ImageObject[];
  panZoomState: { x: number; y: number; scale: number };
  panZoom: any; // panZoom object with isGestureActive method
  onUpdateLine?: (lineId: string, updates: any) => void;
  onUpdateImage?: (imageId: string, updates: any) => void;
  onDeleteObjects?: (selectedObjects: Array<{id: string, type: 'line' | 'image'}>) => void;
  containerRef?: React.RefObject<HTMLDivElement>;
  // Main selection state integration for delete/visual feedback
  mainSelection?: {
    selectObjects: (objects: Array<{id: string, type: 'line' | 'image'}>) => void;
    clearSelection: () => void;
    setSelectionBounds: (bounds: any) => void;
    setIsSelecting: (selecting: boolean) => void;
    selectionState: {
      selectedObjects: Array<{id: string, type: 'line' | 'image'}>;
      isSelecting: boolean;
      selectionBounds: any;
    };
  };
}

export const useSelect2EventHandlers = ({ 
  stageRef,
  lines, 
  images, 
  panZoomState,
  panZoom,
  onUpdateLine,
  onUpdateImage,
  onDeleteObjects,
  containerRef,
  mainSelection
}: UseSelect2EventHandlersProps) => {
  const {
    state,
    startDragSelection,
    updateDragSelection,
    endDragSelection,
    startDraggingObjects,
    updateObjectDragging,
    endObjectDragging,
    selectObjectsAtPoint,
    clearSelection,
    setHoveredObject,
    findObjectsAtPoint,
    calculateGroupBounds,
    updateGroupBounds,
    isPointInGroupBounds,
    isObjectLocked,
    setState,
    showContextMenu,
    hideContextMenu,
    startTransform,
    updateTransform,
    endTransform,
    cancelTransform
  } = useSelect2State();

  const { getRelativePointerPosition } = useStageCoordinates(panZoomState);
  const transform = useSelect2Transform();
  const handleDetection = useTransformHandleDetection(panZoomState.scale);

  const isDraggingRef = useRef(false);
  const hasMovedRef = useRef(false);
  const dragStartPositionRef = useRef<{ x: number; y: number } | null>(null);
  const transformStartRef = useRef<{ x: number; y: number } | null>(null);
  const isTransformingRef = useRef(false);
  const hoveredHandleRef = useRef<string | null>(null);

  // Helper function to sync selection with main state
  const syncSelectionWithMainState = useCallback((selectedObjects: Array<{id: string, type: 'line' | 'image'}>) => {
    if (mainSelection) {
      mainSelection.selectObjects(selectedObjects);
    }
  }, [mainSelection]);

  // Helper function to sync selection bounds with main state
  const syncSelectionBoundsWithMainState = useCallback((bounds: any, isSelecting: boolean) => {
    if (mainSelection) {
      mainSelection.setSelectionBounds(bounds);
      mainSelection.setIsSelecting(isSelecting);
    }
  }, [mainSelection]);

  // Helper function to clear main selection
  const clearMainSelection = useCallback(() => {
    if (mainSelection) {
      mainSelection.clearSelection();
    }
  }, [mainSelection]);

  // Helper function to ensure container has focus for keyboard events
  const ensureContainerFocus = useCallback(() => {
    if (containerRef?.current) {
      containerRef.current.focus();
    }
  }, [containerRef]);

  // Check if point is on any selected object OR within group bounds
  const isPointOnSelectedObject = useCallback((point: { x: number; y: number }) => {
    // First check if we're within the group bounds (for easy dragging)
    if (state.selectedObjects.length > 0 && isPointInGroupBounds(point)) {
      return true;
    }
    
    // Fallback: check if clicking directly on a selected object
    const objectsAtPoint = findObjectsAtPoint(point, lines, images);
    return objectsAtPoint.some(obj => 
      state.selectedObjects.some(selected => selected.id === obj.id)
    );
  }, [findObjectsAtPoint, lines, images, state.selectedObjects, isPointInGroupBounds]);

  // FIXED: Apply drag offset with proper coordinate handling - now ensures single application and respects locked state
  const applyDragOffset = useCallback(() => {
    if (!state.dragOffset || (!onUpdateLine && !onUpdateImage)) return;

    const { x: dx, y: dy } = state.dragOffset;

    console.log('Select2: Applying drag offset', { dx, dy, selectedCount: state.selectedObjects.length });

    // Apply offset to objects - single application only, skip locked objects
    state.selectedObjects.forEach(obj => {
      // Check if object is locked before applying updates
      if (isObjectLocked(obj.id, obj.type, lines, images)) {
        console.log('Select2: Skipping locked object', { id: obj.id, type: obj.type });
        return;
      }

      if (obj.type === 'line' && onUpdateLine) {
        const currentLine = lines.find(l => l.id === obj.id);
        if (currentLine) {
          const newX = currentLine.x + dx;
          const newY = currentLine.y + dy;
          console.log('Select2: Updating line position', { 
            id: obj.id, 
            from: { x: currentLine.x, y: currentLine.y }, 
            to: { x: newX, y: newY },
            offset: { dx, dy }
          });
          onUpdateLine(obj.id, { x: newX, y: newY });
        }
      } else if (obj.type === 'image' && onUpdateImage) {
        const currentImage = images.find(i => i.id === obj.id);
        if (currentImage) {
          const newX = currentImage.x + dx;
          const newY = currentImage.y + dy;
          console.log('Select2: Updating image position', { 
            id: obj.id, 
            from: { x: currentImage.x, y: currentImage.y }, 
            to: { x: newX, y: newY },
            offset: { dx, dy }
          });
          onUpdateImage(obj.id, { x: newX, y: newY });
        }
      }
    });

    // FIXED: Update group bounds synchronously after applying position changes
    // This ensures the visual feedback matches the actual object positions
    setTimeout(() => {
      setState(prev => {
        const updatedLines = lines.map(line => {
          const selectedObj = prev.selectedObjects.find(obj => obj.id === line.id && obj.type === 'line');
          if (selectedObj) {
            return { ...line, x: line.x + dx, y: line.y + dy };
          }
          return line;
        });

        const updatedImages = images.map(image => {
          const selectedObj = prev.selectedObjects.find(obj => obj.id === image.id && obj.type === 'image');
          if (selectedObj) {
            return { ...image, x: image.x + dx, y: image.y + dy };
          }
          return image;
        });

        const newGroupBounds = calculateGroupBounds(prev.selectedObjects, updatedLines, updatedImages);
        
        console.log('Select2: Updated group bounds after position changes', { 
          oldBounds: prev.groupBounds, 
          newBounds: newGroupBounds,
          offset: { dx, dy }
        });
        
        return {
          ...prev,
          groupBounds: newGroupBounds
        };
      });
    }, 0);
  }, [state.dragOffset, state.selectedObjects, lines, images, onUpdateLine, onUpdateImage, setState, calculateGroupBounds]);

  // Stage 2: Store selected objects in ref to preserve them during transform
  const selectedObjectsRef = useRef<SelectedObject[]>([]);
  
  // Keep the ref in sync with state
  useEffect(() => {
    selectedObjectsRef.current = state.selectedObjects;
  }, [state.selectedObjects]);

  // STAGE 1 & 3: Fixed state variable conflicts and event handler priority
  const handlePointerDown = useCallback((worldX: number, worldY: number, ctrlKey: boolean = false, button: number = 0) => {
    // Ignore pointer events during pan/zoom gestures
    if (panZoom.isGestureActive()) {
      console.log('Select2: Ignoring pointer down during pan/zoom gesture');
      return;
    }

    // Only handle left mouse button (0) for selection, ignore right-click (2) for panning
    if (button !== 0) {
      console.log('Select2: Ignoring non-left-click event', { button });
      return;
    }

    const worldPoint = { x: worldX, y: worldY };
    
    console.log('Select2: Pointer down - entry', { worldPoint, ctrlKey, isTransforming: state.isTransforming });

<<<<<<< HEAD
    // PRIORITY 1: Transform handle detection (blocks all other operations)
    // FIXED: Ensure groupBounds are calculated before handle detection
    let currentGroupBounds = state.groupBounds;
    if (!currentGroupBounds && state.selectedObjects.length > 0) {
      currentGroupBounds = calculateGroupBounds(state.selectedObjects, lines, images);
      // Update state synchronously for immediate use
      setState(prev => ({ ...prev, groupBounds: currentGroupBounds }));
    }

    const handle = handleDetection.getHandleAtPoint(worldPoint, currentGroupBounds);
=======
    // STAGE 1: Calculate fresh groupBounds immediately before handle detection
    let currentGroupBounds = state.groupBounds;
    if (state.selectedObjects.length > 0 && !currentGroupBounds) {
      const selectedLines = state.selectedObjects
        .filter(obj => obj.type === 'line')
        .map(obj => lines.find(line => line.id === obj.id))
        .filter(Boolean) as LineObject[];
      
      const selectedImages = state.selectedObjects
        .filter(obj => obj.type === 'image')
        .map(obj => images.find(image => image.id === obj.id))
        .filter(Boolean) as ImageObject[];
      
      currentGroupBounds = calculateGroupBounds(state.selectedObjects, selectedLines, selectedImages);
      console.log('Select2: Calculated fresh groupBounds for handle detection', { currentGroupBounds });
    }

    // PRIORITY 1: Transform handle detection with robust retry logic
    let handle = handleDetection.getHandleAtPoint(worldPoint, currentGroupBounds);
    
    // STAGE 3: Retry with fallback bounds calculation if first attempt fails
    if (!handle && state.selectedObjects.length > 0) {
      console.log('Select2: First handle detection failed, retrying with fallback bounds');
      
      // Fallback: Calculate bounds directly from objects
      const selectedLines = state.selectedObjects
        .filter(obj => obj.type === 'line')
        .map(obj => lines.find(line => line.id === obj.id))
        .filter(Boolean) as LineObject[];
      
      const selectedImages = state.selectedObjects
        .filter(obj => obj.type === 'image')
        .map(obj => images.find(image => image.id === obj.id))
        .filter(Boolean) as ImageObject[];
      
      const fallbackBounds = calculateGroupBounds(state.selectedObjects, selectedLines, selectedImages);
      handle = handleDetection.getHandleAtPoint(worldPoint, fallbackBounds);
      
      console.log('Select2: Retry handle detection result', { 
        handle: handle?.type || 'none', 
        fallbackBounds, 
        selectedCount: state.selectedObjects.length 
      });
    }
    
>>>>>>> 9dcb7fdb
    if (handle && state.selectedObjects.length > 0) {
      console.log('Select2: TRANSFORM MODE ACTIVATED', { 
        handleType: handle.type, 
        groupBounds: currentGroupBounds,
        selectedCount: state.selectedObjects.length 
      });
      
      // STAGE 2: Preserve selectedObjects in ref before starting transform
      selectedObjectsRef.current = [...state.selectedObjects];
      
      // Set ONLY transform state - no drag state contamination
      isTransformingRef.current = true;
      transformStartRef.current = worldPoint;
      
      const mode = handle.type === 'rotate' ? 'rotate' : 'resize';
      startTransform(mode, handle.type, currentGroupBounds!);
      
      console.log('Select2: Transform initiated successfully', { 
        mode, 
        anchor: handle.type, 
        startPoint: worldPoint,
        preservedObjectsCount: selectedObjectsRef.current.length
      });
      // CRITICAL: Early return prevents any drag state initialization
      return;
    }

    console.log('Select2: No transform handle detected, proceeding with drag/selection logic');

    // PRIORITY 2 & 3: Only set drag state if NOT transforming
    if (!state.isTransforming) {
      isDraggingRef.current = true;
      hasMovedRef.current = false;
      dragStartPositionRef.current = worldPoint;
      console.log('Select2: Drag state initialized', { worldPoint });
    } else {
      console.log('Select2: BLOCKED drag state initialization - transform in progress');
      return;
    }

    // Check if clicking on a selected object or within group bounds first
    if (isPointOnSelectedObject(worldPoint)) {
      // Check if any selected objects are locked before allowing drag
      const hasLockedObjects = state.selectedObjects.some(obj => 
        isObjectLocked(obj.id, obj.type, lines, images)
      );
      
      if (hasLockedObjects) {
        console.log('Select2: Cannot drag - selection contains locked objects');
        return;
      }
      
      // Start dragging selected objects
      console.log('Select2: Starting drag of selected objects');
      startDraggingObjects(worldPoint);
      return;
    }

    // Check if clicking on an object
    const objectsAtPoint = findObjectsAtPoint(worldPoint, lines, images);
    
    if (objectsAtPoint.length > 0) {
      // Clicking on an object
      console.log('Select2: Selecting object at point', { objectsAtPoint });
      selectObjectsAtPoint(worldPoint, lines, images, ctrlKey);
      // Sync with main selection state
      const newSelection = ctrlKey ? 
        [...state.selectedObjects, objectsAtPoint[0]] : 
        [objectsAtPoint[0]];
      syncSelectionWithMainState(newSelection);
      // Ensure container has focus for keyboard events
      ensureContainerFocus();
    } else {
      // Clicking on empty space - start drag selection
      console.log('Select2: Starting drag selection');
      if (!ctrlKey) {
        clearSelection();
        clearMainSelection();
      }
      startDragSelection(worldPoint);
      syncSelectionBoundsWithMainState({ x: worldX, y: worldY, width: 0, height: 0 }, true);
    }
  }, [panZoom, isPointOnSelectedObject, startDraggingObjects, findObjectsAtPoint, selectObjectsAtPoint, clearSelection, startDragSelection, lines, images, ensureContainerFocus, state.selectedObjects, syncSelectionWithMainState, clearMainSelection, syncSelectionBoundsWithMainState]);

  const handlePointerMove = useCallback((worldX: number, worldY: number) => {
    // Ignore pointer events during pan/zoom gestures
    if (panZoom.isGestureActive()) {
      return;
    }

    const worldPoint = { x: worldX, y: worldY };

    // STAGE 4: Use proper transform matrix operations instead of inline calculations
    if (isTransformingRef.current && transformStartRef.current && state.initialTransformBounds) {
      console.log('Select2: Transform move detected', { 
        worldPoint, 
        transformStart: transformStartRef.current, 
        mode: state.transformMode,
        anchor: state.transformAnchor 
      });

      const { transformMode, transformAnchor, initialTransformBounds } = state;
      
      if (transformMode === 'resize' && transformAnchor) {
        // Use simpler direct bounds calculation for resize operations
        const dx = worldPoint.x - transformStartRef.current.x;
        const dy = worldPoint.y - transformStartRef.current.y;
        
        let newBounds = { ...initialTransformBounds };
        
        // Apply resize logic based on handle type
        switch (transformAnchor) {
          case 'nw':
            newBounds.x += dx;
            newBounds.y += dy;
            newBounds.width -= dx;
            newBounds.height -= dy;
            break;
          case 'ne':
            newBounds.y += dy;
            newBounds.width += dx;
            newBounds.height -= dy;
            break;
          case 'se':
            newBounds.width += dx;
            newBounds.height += dy;
            break;
          case 'sw':
            newBounds.x += dx;
            newBounds.width -= dx;
            newBounds.height += dy;
            break;
          case 'n':
            newBounds.y += dy;
            newBounds.height -= dy;
            break;
          case 's':
            newBounds.height += dy;
            break;
          case 'e':
            newBounds.width += dx;
            break;
          case 'w':
            newBounds.x += dx;
            newBounds.width -= dx;
            break;
        }
        
        // Apply minimum size constraints
        const minSize = 10;
        if (newBounds.width < minSize) {
          if (transformAnchor.includes('w')) {
            newBounds.x = newBounds.x + newBounds.width - minSize;
          }
          newBounds.width = minSize;
        }
        if (newBounds.height < minSize) {
          if (transformAnchor.includes('n')) {
            newBounds.y = newBounds.y + newBounds.height - minSize;
          }
          newBounds.height = minSize;
        }

        console.log('Select2: Transform bounds calculated', { 
          original: initialTransformBounds, 
          new: newBounds,
          anchor: transformAnchor,
          delta: { dx, dy }
        });
        
        updateTransform(newBounds);
      } else if (transformMode === 'rotate') {
        const centerX = initialTransformBounds.x + initialTransformBounds.width / 2;
        const centerY = initialTransformBounds.y + initialTransformBounds.height / 2;
        
        let angle = Math.atan2(
          worldPoint.y - centerY,
          worldPoint.x - centerX
        ) * (180 / Math.PI);

        // Apply rotation snapping
        angle = transform.snapRotation(angle);
        
        console.log('Select2: Rotation calculated', { angle, center: { x: centerX, y: centerY } });
        
        // For rotation, bounds stay the same but rotation changes
        // This will trigger the Select2Renderer to show rotated preview
        updateTransform(initialTransformBounds, angle);
      }
      return; // CRITICAL: Early return prevents drag operations during transform
    }

    // STAGE 2: Separate state paths - only process drag if NOT transforming
    if (isDraggingRef.current && !state.isTransforming) {
      hasMovedRef.current = true;
      
      if (state.isDraggingObjects && !state.isTransforming) {
        console.log('Select2: Updating object drag', { 
          worldPoint,
          dragStartPosition: dragStartPositionRef.current,
          currentOffset: state.dragOffset,
          isTransforming: state.isTransforming
        });
        updateObjectDragging(worldPoint);
      } else if (state.isSelecting && !state.isTransforming) {
        console.log('Select2: Updating drag selection', { worldPoint, isTransforming: state.isTransforming });
        updateDragSelection(worldPoint);
        // Sync with main selection bounds
        if (state.selectionBounds) {
          const newBounds = {
            x: Math.min(state.selectionBounds.x, worldX),
            y: Math.min(state.selectionBounds.y, worldY),
            width: Math.abs(worldX - state.selectionBounds.x),
            height: Math.abs(worldY - state.selectionBounds.y)
          };
          syncSelectionBoundsWithMainState(newBounds, true);
        }
      }
    } else if (state.isTransforming) {
      console.log('Select2: Drag operations blocked - transform in progress');
    } else {
      // STAGE 6: Enhanced cursor feedback for transform handles
      if (!isDraggingRef.current && state.selectedObjects.length > 0 && !state.isTransforming) {
        const handle = handleDetection.getHandleAtPoint(worldPoint, state.groupBounds);
        const newHoveredHandle = handle?.type || null;
        
        if (hoveredHandleRef.current !== newHoveredHandle) {
          hoveredHandleRef.current = newHoveredHandle;
          
          const cursor = handle ? handle.cursor : 'default';
          if (stageRef.current) {
            stageRef.current.container().style.cursor = cursor;
          }
          
          console.log('Select2: Handle hover state changed', { 
            handleType: newHoveredHandle, 
            cursor,
            isTransforming: state.isTransforming 
          });
        }
      } else {
        // Update hover feedback for objects
        const objectsAtPoint = findObjectsAtPoint(worldPoint, lines, images);
        const hoveredId = objectsAtPoint.length > 0 ? objectsAtPoint[0].id : null;
        setHoveredObject(hoveredId);
      }
    }
  }, [panZoom, state, updateObjectDragging, updateDragSelection, findObjectsAtPoint, setHoveredObject, lines, images, syncSelectionBoundsWithMainState, stageRef, handleDetection, transform]);

  const handlePointerUp = useCallback(() => {
    // Ignore pointer events during pan/zoom gestures
    if (panZoom.isGestureActive()) {
      return;
    }

    console.log('Select2: Pointer up', { 
      wasDragging: isDraggingRef.current,
      hasMoved: hasMovedRef.current,
      isDraggingObjects: state.isDraggingObjects,
      dragOffset: state.dragOffset,
      isTransforming: isTransformingRef.current
    });

    // Handle transform end first (highest priority)
    if (isTransformingRef.current) {
      console.log('Select2: Transform operation ended', {
        selectedObjectsCount: state.selectedObjects.length,
        selectedObjectIds: state.selectedObjects.map(obj => obj.id)
      });
      isTransformingRef.current = false;
      transformStartRef.current = null;
      
      // Apply the transform to actual objects using matrix-based calculations (same as preview)
      if (state.currentTransformBounds && state.initialTransformBounds) {
        const initialBounds = state.initialTransformBounds;
        const currentBounds = state.currentTransformBounds;
        
        // Calculate transform matrix (same method as preview)
        const matrix = transform.calculateTransformMatrix(
          initialBounds,
          currentBounds,
          state.transformRotation || 0
        );
        
        // Calculate group center for transform origin (same as preview)
        const groupCenter = {
          x: initialBounds.x + initialBounds.width / 2,
          y: initialBounds.y + initialBounds.height / 2
        };
        
        // STAGE 2: Use preserved selectedObjects from ref if state is cleared
        const currentSelectedObjects = state.selectedObjects.length > 0 ? state.selectedObjects : selectedObjectsRef.current;
        
        console.log('Select2: Applying matrix-based transform to objects', { 
          initialBounds, 
          currentBounds,
          matrix,
          groupCenter,
          objectCount: currentSelectedObjects.length,
          selectedObjectIds: currentSelectedObjects.map(obj => obj.id)
        });
        
        currentSelectedObjects.forEach(obj => {
          if (isObjectLocked(obj.id, obj.type, lines, images)) {
            console.log('Select2: Skipping locked object during transform', { id: obj.id, type: obj.type });
            return; // Skip locked objects
          }
          
          // Use the same transform calculation as the preview
          const transformedBounds = transform.transformObjectBounds(obj, lines, images, groupCenter, matrix);
          if (!transformedBounds) return;
          
          if (obj.type === 'line' && onUpdateLine) {
            const line = lines.find(l => l.id === obj.id);
            if (line) {
              console.log('Select2: Transforming line with matrix', { 
                id: obj.id, 
                from: { x: line.x, y: line.y, strokeWidth: line.strokeWidth },
                to: { x: transformedBounds.x, y: transformedBounds.y, strokeWidth: transformedBounds.strokeWidth }
              });
              
              onUpdateLine(obj.id, { 
                x: transformedBounds.x, 
                y: transformedBounds.y,
                points: transformedBounds.points,
                strokeWidth: transformedBounds.strokeWidth 
              });
            }
          } else if (obj.type === 'image' && onUpdateImage) {
            const image = images.find(i => i.id === obj.id);
            if (image) {
              console.log('Select2: Transforming image with matrix', { 
                id: obj.id, 
                from: { x: image.x, y: image.y, w: image.width, h: image.height },
                to: { x: transformedBounds.x, y: transformedBounds.y, w: transformedBounds.width, h: transformedBounds.height }
              });
              
              onUpdateImage(obj.id, { 
                x: transformedBounds.x, 
                y: transformedBounds.y, 
                width: Math.max(10, transformedBounds.width), 
                height: Math.max(10, transformedBounds.height) 
              });
            }
          }
        });
        
        // Update group bounds after transform
        setTimeout(() => {
          updateGroupBounds(lines, images);
        }, 0);
      }
      
      endTransform();
      console.log('Transform ended');
      
      // Reset cursor
      if (stageRef.current) {
        stageRef.current.container().style.cursor = 'default';
      }
      hoveredHandleRef.current = null;
      return; // Early return for transform operations
    }
    
    // Handle drag operations only if we were actually dragging and not transforming
    if (isDraggingRef.current && !isTransformingRef.current) {
      if (state.isDraggingObjects && hasMovedRef.current) {
        // Apply the drag offset to actually move the objects - single application
        console.log('Select2: Applying final drag offset');
        applyDragOffset();
        endObjectDragging();
      } else if (state.isSelecting && hasMovedRef.current) {
        // Complete drag selection
        console.log('Select2: Ending drag selection operation');
        const selectedObjects = endDragSelection(lines, images);
        // Sync with main selection state
        syncSelectionWithMainState(selectedObjects);
        syncSelectionBoundsWithMainState(null, false);
        // Ensure container has focus for keyboard events after drag selection
        ensureContainerFocus();
      }
    }
    
    // Reset dragging state only if not transforming
    isDraggingRef.current = false;
    hasMovedRef.current = false;
    dragStartPositionRef.current = null;
  }, [panZoom, state.isDraggingObjects, state.isSelecting, state.dragOffset, applyDragOffset, endObjectDragging, endDragSelection, lines, images, ensureContainerFocus, syncSelectionWithMainState, syncSelectionBoundsWithMainState, transform, onUpdateLine, onUpdateImage, isObjectLocked, updateGroupBounds, endTransform, stageRef]);

  const handleMouseDown = useCallback((e: Konva.KonvaEventObject<MouseEvent>) => {
    const stage = e.target.getStage();
    if (!stage) return;

    // Only handle left mouse button (0) for selection, ignore right-click (2) for panning
    if (e.evt.button !== 0) {
      console.log('Select2: Ignoring non-left-click mouse event', { button: e.evt.button });
      return;
    }

    const worldPoint = getRelativePointerPosition(stage, e.evt.clientX, e.evt.clientY);
    
    isDraggingRef.current = true;
    hasMovedRef.current = false;
    dragStartPositionRef.current = worldPoint;

    // Check if clicking on a selected object or within group bounds first
    if (isPointOnSelectedObject(worldPoint)) {
      // Check if any selected objects are locked before allowing drag
      const hasLockedObjects = state.selectedObjects.some(obj => 
        isObjectLocked(obj.id, obj.type, lines, images)
      );
      
      if (hasLockedObjects) {
        console.log('Select2: Cannot drag - selection contains locked objects');
        return;
      }
      
      // Start dragging selected objects
      startDraggingObjects(worldPoint);
      return;
    }

    // Check if clicking on an object
    const objectsAtPoint = findObjectsAtPoint(worldPoint, lines, images);
    
    if (objectsAtPoint.length > 0) {
      // Clicking on an object
      selectObjectsAtPoint(worldPoint, lines, images, e.evt.ctrlKey);
      // Sync with main selection state
      const newSelection = e.evt.ctrlKey ? 
        [...state.selectedObjects, objectsAtPoint[0]] : 
        [objectsAtPoint[0]];
      syncSelectionWithMainState(newSelection);
      // Ensure container has focus for keyboard events
      ensureContainerFocus();
    } else {
      // Clicking on empty space - start drag selection
      if (!e.evt.ctrlKey) {
        clearSelection();
        clearMainSelection();
      }
      startDragSelection(worldPoint);
      syncSelectionBoundsWithMainState({ x: worldPoint.x, y: worldPoint.y, width: 0, height: 0 }, true);
    }
  }, [getRelativePointerPosition, isPointOnSelectedObject, startDraggingObjects, findObjectsAtPoint, selectObjectsAtPoint, clearSelection, startDragSelection, lines, images, ensureContainerFocus, state.selectedObjects, syncSelectionWithMainState, clearMainSelection, syncSelectionBoundsWithMainState]);

  const handleMouseMove = useCallback((e: Konva.KonvaEventObject<MouseEvent>) => {
    const stage = e.target.getStage();
    if (!stage) return;

    const worldPoint = getRelativePointerPosition(stage, e.evt.clientX, e.evt.clientY);
    
    if (isDraggingRef.current) {
      hasMovedRef.current = true;
      
      if (state.isDraggingObjects) {
        // Update object dragging
        updateObjectDragging(worldPoint);
      } else if (state.isSelecting) {
        // Update drag selection rectangle
        updateDragSelection(worldPoint);
        // Sync with main selection bounds
        if (state.selectionBounds) {
          const newBounds = {
            x: Math.min(state.selectionBounds.x, worldPoint.x),
            y: Math.min(state.selectionBounds.y, worldPoint.y),
            width: Math.abs(worldPoint.x - state.selectionBounds.x),
            height: Math.abs(worldPoint.y - state.selectionBounds.y)
          };
          syncSelectionBoundsWithMainState(newBounds, true);
        }
      }
    } else {
      // Update hover feedback
      const objectsAtPoint = findObjectsAtPoint(worldPoint, lines, images);
      const hoveredId = objectsAtPoint.length > 0 ? objectsAtPoint[0].id : null;
      setHoveredObject(hoveredId);
    }
  }, [getRelativePointerPosition, state.isDraggingObjects, state.isSelecting, state.selectionBounds, updateObjectDragging, updateDragSelection, findObjectsAtPoint, setHoveredObject, lines, images, syncSelectionBoundsWithMainState]);

  const handleMouseUp = useCallback((e: Konva.KonvaEventObject<MouseEvent>) => {
    if (isDraggingRef.current) {
      if (state.isDraggingObjects && hasMovedRef.current) {
        // Apply the drag offset to actually move the objects
        applyDragOffset();
        endObjectDragging();
      } else if (state.isSelecting && hasMovedRef.current) {
        // Complete drag selection
        const selectedObjects = endDragSelection(lines, images);
        // Sync with main selection state
        syncSelectionWithMainState(selectedObjects);
        syncSelectionBoundsWithMainState(null, false);
        // Ensure container has focus for keyboard events after drag selection
        ensureContainerFocus();
      }
    }
    
    isDraggingRef.current = false;
    hasMovedRef.current = false;
    dragStartPositionRef.current = null;
  }, [state.isDraggingObjects, state.isSelecting, applyDragOffset, endObjectDragging, endDragSelection, lines, images, ensureContainerFocus, syncSelectionWithMainState, syncSelectionBoundsWithMainState]);

  const handleStageClick = useCallback((e: Konva.KonvaEventObject<MouseEvent>) => {
    if (!hasMovedRef.current) {
      // This was a click, not a drag
      const stage = e.target.getStage();
      if (!stage) return;
      
      const worldPoint = getRelativePointerPosition(stage, e.evt.clientX, e.evt.clientY);
      selectObjectsAtPoint(worldPoint, lines, images, e.evt.ctrlKey);
      
      // Sync click selection with main state
      const objectsAtPoint = findObjectsAtPoint(worldPoint, lines, images);
      if (objectsAtPoint.length > 0) {
        const newSelection = e.evt.ctrlKey ? 
          [...state.selectedObjects, objectsAtPoint[0]] : 
          [objectsAtPoint[0]];
        syncSelectionWithMainState(newSelection);
      }
    }
  }, [getRelativePointerPosition, selectObjectsAtPoint, findObjectsAtPoint, lines, images, state.selectedObjects, syncSelectionWithMainState]);

  // Simplified delete functionality - just use select2 state directly
  const deleteSelectedObjects = useCallback(() => {
    if (state.selectedObjects.length === 0 || !onDeleteObjects) return;

    console.log(`Deleting ${state.selectedObjects.length} selected objects via select2`);
    
    // Use the unified delete function with select2 selected objects
    onDeleteObjects(state.selectedObjects);

    // Clear select2 selection (main selection clearing is handled by unified function)
    clearSelection();
  }, [state.selectedObjects, onDeleteObjects, clearSelection]);

  return {
    select2State: state,
    handlePointerDown,
    handlePointerMove,
    handlePointerUp,
    handleStageClick,
    handleMouseDown,
    handleMouseMove,
    handleMouseUp,
    clearSelection: clearSelection,
    deleteSelectedObjects,
    showContextMenu: (containerRef?: React.RefObject<HTMLElement>) => {
      // Use the showContextMenu from useSelect2State with proper parameters
      if (state.selectedObjects.length > 0) {
        showContextMenu(containerRef, stageRef, panZoomState);
      }
    },
    hideContextMenu,
    // Transform handlers (deprecated - now handled in main pointer events)
    handleTransformHandleMouseDown: () => {
      // This is now handled in the main pointer down handler
    },
    handleTransformMouseMove: (worldPoint: { x: number; y: number }, ctrlKey = false, shiftKey = false, altKey = false) => {
      if (!isTransformingRef.current || !transformStartRef.current || !state.initialTransformBounds) {
        return;
      }

      const { transformMode, transformAnchor, initialTransformBounds } = state;
      
      if (transformMode === 'resize' && transformAnchor) {
        // Calculate new bounds based on handle type and movement
        const dx = worldPoint.x - transformStartRef.current.x;
        const dy = worldPoint.y - transformStartRef.current.y;
        
        let newBounds = { ...initialTransformBounds };
        
        // Apply resize logic based on handle type
        switch (transformAnchor) {
          case 'nw':
            newBounds.x += dx;
            newBounds.y += dy;
            newBounds.width -= dx;
            newBounds.height -= dy;
            break;
          case 'ne':
            newBounds.y += dy;
            newBounds.width += dx;
            newBounds.height -= dy;
            break;
          case 'se':
            newBounds.width += dx;
            newBounds.height += dy;
            break;
          case 'sw':
            newBounds.x += dx;
            newBounds.width -= dx;
            newBounds.height += dy;
            break;
          case 'n':
            newBounds.y += dy;
            newBounds.height -= dy;
            break;
          case 's':
            newBounds.height += dy;
            break;
          case 'e':
            newBounds.width += dx;
            break;
          case 'w':
            newBounds.x += dx;
            newBounds.width -= dx;
            break;
        }
        
        // Apply keyboard modifiers
        if (shiftKey) {
          // Maintain aspect ratio
          const aspectRatio = initialTransformBounds.width / initialTransformBounds.height;
          if (Math.abs(newBounds.width - initialTransformBounds.width) > Math.abs(newBounds.height - initialTransformBounds.height)) {
            newBounds.height = newBounds.width / aspectRatio;
          } else {
            newBounds.width = newBounds.height * aspectRatio;
          }
        }
        
        if (altKey) {
          // Transform from center
          const centerX = initialTransformBounds.x + initialTransformBounds.width / 2;
          const centerY = initialTransformBounds.y + initialTransformBounds.height / 2;
          newBounds.x = centerX - newBounds.width / 2;
          newBounds.y = centerY - newBounds.height / 2;
        }
        
        // Apply minimum size constraints
        const minSize = 10;
        if (newBounds.width < minSize) {
          if (transformAnchor.includes('w')) {
            newBounds.x = newBounds.x + newBounds.width - minSize;
          }
          newBounds.width = minSize;
        }
        if (newBounds.height < minSize) {
          if (transformAnchor.includes('n')) {
            newBounds.y = newBounds.y + newBounds.height - minSize;
          }
          newBounds.height = minSize;
        }
        
        updateTransform(newBounds);
        
      } else if (transformMode === 'rotate') {
        // Calculate rotation angle
        const centerX = initialTransformBounds.x + initialTransformBounds.width / 2;
        const centerY = initialTransformBounds.y + initialTransformBounds.height / 2;
        
        let angle = Math.atan2(
          worldPoint.y - centerY,
          worldPoint.x - centerX
        ) * (180 / Math.PI);
        
        // Apply Ctrl modifier for 15-degree snapping
        if (ctrlKey) {
          angle = transform.snapRotation(angle);
        }
        
        updateTransform(initialTransformBounds, angle);
      }
    },
    handleTransformMouseUp: () => {
      if (!isTransformingRef.current) return;
      
      isTransformingRef.current = false;
      transformStartRef.current = null;
      
      // Apply the transform to actual objects using direct bounds updates
      if (state.currentTransformBounds && state.initialTransformBounds) {
        const initialBounds = state.initialTransformBounds;
        const finalBounds = state.currentTransformBounds;
        
        // Calculate scale factors
        const scaleX = finalBounds.width / initialBounds.width;
        const scaleY = finalBounds.height / initialBounds.height;
        
        state.selectedObjects.forEach(obj => {
          if (isObjectLocked(obj.id, obj.type, lines, images)) {
            return; // Skip locked objects
          }
          
          if (obj.type === 'line' && onUpdateLine) {
            const line = lines.find(l => l.id === obj.id);
            if (line) {
              // Calculate new line position and scale
              const newX = finalBounds.x + ((line.x - initialBounds.x) * scaleX);
              const newY = finalBounds.y + ((line.y - initialBounds.y) * scaleY);
              const newStrokeWidth = Math.max(1, line.strokeWidth * Math.min(scaleX, scaleY));
              
              onUpdateLine(obj.id, { 
                x: newX, 
                y: newY, 
                strokeWidth: newStrokeWidth 
              });
            }
          } else if (obj.type === 'image' && onUpdateImage) {
            const image = images.find(i => i.id === obj.id);
            if (image) {
              // Calculate new image position and size
              const newX = finalBounds.x + ((image.x - initialBounds.x) * scaleX);
              const newY = finalBounds.y + ((image.y - initialBounds.y) * scaleY);
              const newWidth = (image.width || 100) * scaleX;
              const newHeight = (image.height || 100) * scaleY;
              
              onUpdateImage(obj.id, { 
                x: newX, 
                y: newY, 
                width: Math.max(10, newWidth), 
                height: Math.max(10, newHeight) 
              });
            }
          }
        });
        
        // Update group bounds after transform
        setTimeout(() => {
          updateGroupBounds(lines, images);
        }, 0);
      }
      
      endTransform();
      console.log('Transform ended');
    }
  };
};<|MERGE_RESOLUTION|>--- conflicted
+++ resolved
@@ -229,64 +229,8 @@
     
     console.log('Select2: Pointer down - entry', { worldPoint, ctrlKey, isTransforming: state.isTransforming });
 
-<<<<<<< HEAD
     // PRIORITY 1: Transform handle detection (blocks all other operations)
-    // FIXED: Ensure groupBounds are calculated before handle detection
-    let currentGroupBounds = state.groupBounds;
-    if (!currentGroupBounds && state.selectedObjects.length > 0) {
-      currentGroupBounds = calculateGroupBounds(state.selectedObjects, lines, images);
-      // Update state synchronously for immediate use
-      setState(prev => ({ ...prev, groupBounds: currentGroupBounds }));
-    }
-
-    const handle = handleDetection.getHandleAtPoint(worldPoint, currentGroupBounds);
-=======
-    // STAGE 1: Calculate fresh groupBounds immediately before handle detection
-    let currentGroupBounds = state.groupBounds;
-    if (state.selectedObjects.length > 0 && !currentGroupBounds) {
-      const selectedLines = state.selectedObjects
-        .filter(obj => obj.type === 'line')
-        .map(obj => lines.find(line => line.id === obj.id))
-        .filter(Boolean) as LineObject[];
-      
-      const selectedImages = state.selectedObjects
-        .filter(obj => obj.type === 'image')
-        .map(obj => images.find(image => image.id === obj.id))
-        .filter(Boolean) as ImageObject[];
-      
-      currentGroupBounds = calculateGroupBounds(state.selectedObjects, selectedLines, selectedImages);
-      console.log('Select2: Calculated fresh groupBounds for handle detection', { currentGroupBounds });
-    }
-
-    // PRIORITY 1: Transform handle detection with robust retry logic
-    let handle = handleDetection.getHandleAtPoint(worldPoint, currentGroupBounds);
-    
-    // STAGE 3: Retry with fallback bounds calculation if first attempt fails
-    if (!handle && state.selectedObjects.length > 0) {
-      console.log('Select2: First handle detection failed, retrying with fallback bounds');
-      
-      // Fallback: Calculate bounds directly from objects
-      const selectedLines = state.selectedObjects
-        .filter(obj => obj.type === 'line')
-        .map(obj => lines.find(line => line.id === obj.id))
-        .filter(Boolean) as LineObject[];
-      
-      const selectedImages = state.selectedObjects
-        .filter(obj => obj.type === 'image')
-        .map(obj => images.find(image => image.id === obj.id))
-        .filter(Boolean) as ImageObject[];
-      
-      const fallbackBounds = calculateGroupBounds(state.selectedObjects, selectedLines, selectedImages);
-      handle = handleDetection.getHandleAtPoint(worldPoint, fallbackBounds);
-      
-      console.log('Select2: Retry handle detection result', { 
-        handle: handle?.type || 'none', 
-        fallbackBounds, 
-        selectedCount: state.selectedObjects.length 
-      });
-    }
-    
->>>>>>> 9dcb7fdb
+    const handle = handleDetection.getHandleAtPoint(worldPoint, state.groupBounds);
     if (handle && state.selectedObjects.length > 0) {
       console.log('Select2: TRANSFORM MODE ACTIVATED', { 
         handleType: handle.type, 
